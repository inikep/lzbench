--- conflicted
+++ resolved
@@ -29,15 +29,6 @@
 	endif
 	LDFLAGS += -lshell32 -lole32 -loleaut32 -static
 else
-<<<<<<< HEAD
-    # MacOS doesn't support -lrt -static
-    ifeq ($(shell uname -s),Darwin)
-        DONT_BUILD_LZHAM ?= 1
-    else
-        LDFLAGS	+= -lrt
-    endif
-    LDFLAGS	+= -lpthread
-=======
 	ifeq ($(shell uname -p),powerpc)
 		# density and yappy don't work with big-endian PowerPC
 		DONT_BUILD_DENSITY ?= 1
@@ -50,10 +41,9 @@
 		DONT_BUILD_LZHAM ?= 1
 		DONT_BUILD_CSC ?= 1
 	else
-		LDFLAGS	+= -lrt -static
+		LDFLAGS	+= -lrt
 	endif
 	LDFLAGS	+= -lpthread
->>>>>>> 5514862d
 endif
 
 
