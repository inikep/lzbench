--- conflicted
+++ resolved
@@ -119,12 +119,8 @@
  - [yappy 2014-03-22](https://encode.su/threads/2825-Yappy-(working)-compressor) - WARNING: fails to decompress properly on ARM
  - [zlib 1.2.11](http://zlib.net)
  - [zling 2018-10-12](https://github.com/richox/libzling) - according to the author using libzling in a production environment is not a good idea
-<<<<<<< HEAD
  - [zstd 1.4.9](https://github.com/facebook/zstd)
-=======
- - [zstd 1.4.8](https://github.com/facebook/zstd)
  - [nvcomp 1.2.2](https://github.com/NVIDIA/nvcomp) - If CUDA is available.
->>>>>>> f67764b4
 
 
 CUDA support
